--- conflicted
+++ resolved
@@ -57,15 +57,11 @@
 
     def tray_thread(self):
         print("[TrayIconManager] Starting tray icon thread")
-<<<<<<< HEAD
         # Create menu with Exit item
         menu = pystray.Menu(
             pystray.MenuItem('Exit', self.exit_application)
         )
         self.icon = pystray.Icon('voice_typing', menu=menu)
-=======
-        self.icon = pystray.Icon("voice_typing")
->>>>>>> d90a224b
         self.state_ref.icon = self.icon
         self.update_icon()
         self.icon.run()
